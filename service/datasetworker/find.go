package datasetworker

import (
	"context"
	"time"

	"github.com/data-preservation-programs/singularity/database"
	"github.com/data-preservation-programs/singularity/model"
	"gorm.io/gorm"
)

func (w *Thread) findDagWork(ctx context.Context) (*model.Source, error) {
	db := w.dbNoContext.WithContext(ctx)
	if !w.config.EnableDag {
		return nil, nil
	}
	w.logger.Debugw("finding ExportDag work")
	var sources []model.Source

	err := database.DoRetry(ctx, func() error {
		return db.Transaction(func(db *gorm.DB) error {
			// First, find the id of the record to update
			err := db.
				Where("dag_gen_state = ? OR (dag_gen_state = ? AND dag_gen_worker_id is null)",
					model.Ready, model.Processing).
				Order("id asc").
				Limit(1).
				Find(&sources).Error
			if err != nil {
				return err
			}

			if len(sources) == 0 {
				return nil
			}

			// Then, perform the update using the found id
			return db.Model(&sources[0]).
				Updates(map[string]any{
					"dag_gen_state":         model.Processing,
					"dag_gen_worker_id":     w.id,
					"dag_gen_error_message": "",
				}).Error
		})
	})

	if err != nil {
		return nil, err
	}
	if len(sources) == 0 {
		//nolint: nilnil
		return nil, nil
	}

	err = db.Model(&sources[0]).Association("Dataset").Find(&sources[0].Dataset)
	if err != nil {
		return nil, err
	}

	return &sources[0], nil
}

<<<<<<< HEAD
func (w *Thread) findPackWork(ctx context.Context) (*model.Chunk, error) {
	db := w.dbNoContext.WithContext(ctx)
=======
func (w *Thread) findPackWork(ctx context.Context) (*model.PackJob, error) {
>>>>>>> a28c5c72
	if !w.config.EnablePack {
		return nil, nil
	}
	w.logger.Debugw("finding pack work")
	var packJobs []model.PackJob

	err := database.DoRetry(ctx, func() error {
		return db.Transaction(func(db *gorm.DB) error {
			// First, find the id of the record to update
			err := db.
				Where("packing_state = ? OR (packing_state = ? AND packing_worker_id is null)", model.Ready, model.Processing).
				Order("id asc").
				Limit(1).
				Find(&packJobs).Error
			if err != nil {
				return err
			}

			if len(packJobs) == 0 {
				return nil
			}

			// Then, perform the update using the found id
			return db.Model(&packJobs[0]).
				Updates(map[string]any{
					"packing_state":     model.Processing,
					"packing_worker_id": w.id,
					"error_message":     "",
				}).Error
		})
	})

	if err != nil {
		return nil, err
	}
	if len(packJobs) == 0 {
		//nolint: nilnil
		return nil, nil
	}

	var src model.Source
<<<<<<< HEAD
	err = db.Joins("Dataset").Where("sources.id = ?", chunks[0].SourceID).First(&src).Error
=======
	err = w.dbNoContext.Joins("Dataset").Where("sources.id = ?", packJobs[0].SourceID).First(&src).Error
>>>>>>> a28c5c72
	if err != nil {
		return nil, err
	}
	packJobs[0].Source = &src

<<<<<<< HEAD
	var itemParts []model.ItemPart
	err = db.Joins("Item").Where("item_parts.chunk_id = ?", chunks[0].ID).Order("item_parts.id asc").Find(&itemParts).Error
=======
	var fileRanges []model.FileRange
	err = w.dbNoContext.Joins("File").Where("file_ranges.pack_job_id = ?", packJobs[0].ID).Order("file_ranges.id asc").Find(&fileRanges).Error
>>>>>>> a28c5c72
	if err != nil {
		return nil, err
	}
	packJobs[0].FileRanges = fileRanges

	return &packJobs[0], nil
}

func (w *Thread) findScanWork(ctx context.Context) (*model.Source, error) {
	db := w.dbNoContext.WithContext(ctx)
	if !w.config.EnableScan {
		return nil, nil
	}
	w.logger.Debugw("finding scan work")
	var sources []model.Source
	// Find all ready sources or sources that is being processed but does not have a worker id,
	// or all source that is complete but needs rescanning
	err := database.DoRetry(ctx, func() error {
		return db.Transaction(func(db *gorm.DB) error {
			err := db.
				Where(
					"(scanning_state = ? OR (scanning_state = ? AND scanning_worker_id is null)) OR "+
						"(scanning_state = ? AND scan_interval_seconds > 0 AND last_scanned_timestamp + scan_interval_seconds < ?)",
					model.Ready,
					model.Processing,
					model.Complete,
					time.Now().UTC().Unix()).
				Order("id asc").
				Limit(1).Find(&sources).Error
			if err != nil {
				return err
			}
			if len(sources) == 0 {
				return nil
			}
			err = db.Model(&sources[0]).
				Updates(map[string]any{
					"scanning_state":     model.Processing,
					"scanning_worker_id": w.id,
					"error_message":      "",
				}).Error
			if err != nil {
				return err
			}
			return nil
		})
	})

	if err != nil {
		return nil, err
	}
	if len(sources) == 0 {
		//nolint: nilnil
		return nil, nil
	}

	err = db.Model(&sources[0]).Association("Dataset").Find(&sources[0].Dataset)
	if err != nil {
		return nil, err
	}

	return &sources[0], nil
}<|MERGE_RESOLUTION|>--- conflicted
+++ resolved
@@ -60,12 +60,8 @@
 	return &sources[0], nil
 }
 
-<<<<<<< HEAD
-func (w *Thread) findPackWork(ctx context.Context) (*model.Chunk, error) {
+func (w *Thread) findPackWork(ctx context.Context) (*model.PackJob, error) {
 	db := w.dbNoContext.WithContext(ctx)
-=======
-func (w *Thread) findPackWork(ctx context.Context) (*model.PackJob, error) {
->>>>>>> a28c5c72
 	if !w.config.EnablePack {
 		return nil, nil
 	}
@@ -107,23 +103,14 @@
 	}
 
 	var src model.Source
-<<<<<<< HEAD
-	err = db.Joins("Dataset").Where("sources.id = ?", chunks[0].SourceID).First(&src).Error
-=======
-	err = w.dbNoContext.Joins("Dataset").Where("sources.id = ?", packJobs[0].SourceID).First(&src).Error
->>>>>>> a28c5c72
+	err = db.Joins("Dataset").Where("sources.id = ?", packJobs[0].SourceID).First(&src).Error
 	if err != nil {
 		return nil, err
 	}
 	packJobs[0].Source = &src
 
-<<<<<<< HEAD
-	var itemParts []model.ItemPart
-	err = db.Joins("Item").Where("item_parts.chunk_id = ?", chunks[0].ID).Order("item_parts.id asc").Find(&itemParts).Error
-=======
 	var fileRanges []model.FileRange
-	err = w.dbNoContext.Joins("File").Where("file_ranges.pack_job_id = ?", packJobs[0].ID).Order("file_ranges.id asc").Find(&fileRanges).Error
->>>>>>> a28c5c72
+	err = db.Joins("Item").Where("file_ranges.pack_job = ?", packJobs[0].ID).Order("file_ranges.id asc").Find(&fileRanges).Error
 	if err != nil {
 		return nil, err
 	}
