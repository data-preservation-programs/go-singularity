--- conflicted
+++ resolved
@@ -59,11 +59,7 @@
 	return &sources[0], nil
 }
 
-<<<<<<< HEAD
-func (w *DatasetWorkerThread) findPackWork() (*model.PackJob, error) {
-=======
-func (w *Thread) findPackWork(ctx context.Context) (*model.Chunk, error) {
->>>>>>> 186c2c30
+func (w *Thread) findPackWork(ctx context.Context) (*model.PackJob, error) {
 	if !w.config.EnablePack {
 		return nil, nil
 	}
@@ -105,23 +101,14 @@
 	}
 
 	var src model.Source
-<<<<<<< HEAD
-	err = w.db.Joins("Dataset").Where("sources.id = ?", packJobs[0].SourceID).First(&src).Error
-=======
-	err = w.dbNoContext.Joins("Dataset").Where("sources.id = ?", chunks[0].SourceID).First(&src).Error
->>>>>>> 186c2c30
+	err = w.dbNoContext.Joins("Dataset").Where("sources.id = ?", packJobs[0].SourceID).First(&src).Error
 	if err != nil {
 		return nil, err
 	}
 	packJobs[0].Source = &src
 
-<<<<<<< HEAD
 	var fileRanges []model.FileRange
-	err = w.db.Joins("File").Where("file_ranges.packing_manifest_id = ?", packJobs[0].ID).Order("file_ranges.id asc").Find(&fileRanges).Error
-=======
-	var itemParts []model.ItemPart
-	err = w.dbNoContext.Joins("Item").Where("item_parts.chunk_id = ?", chunks[0].ID).Order("item_parts.id asc").Find(&itemParts).Error
->>>>>>> 186c2c30
+	err = w.dbNoContext.Joins("File").Where("file_ranges.pack_job_id = ?", packJobs[0].ID).Order("file_ranges.id asc").Find(&fileRanges).Error
 	if err != nil {
 		return nil, err
 	}
