package datasetworker

import (
	"context"
	"strconv"

	"github.com/data-preservation-programs/singularity/database"
	"github.com/data-preservation-programs/singularity/handler/datasource"
	"github.com/data-preservation-programs/singularity/model"
	"github.com/pkg/errors"
	"github.com/rjNemo/underscore"
)

// scan scans the data source and inserts the chunking strategy back to database
// scanSource is true if the source will be actually scanned in addition to just picking up remaining ones
<<<<<<< HEAD
// resume is true if the scan will be resumed from the last scanned file, which is useful for resuming a failed scan
func (w *DatasetWorkerThread) scan(ctx context.Context, source model.Source, scanSource bool) error {
	dataset := *source.Dataset
	var remaining = newRemain()
	var remainingParts []model.FileRange
	err := w.db.Joins("File").
		Where("source_id = ? AND file_ranges.packing_manifest_id is null", source.ID).
		Order("file_ranges.id asc").
=======
// resume is true if the scan will be resumed from the last scanned item, which is useful for resuming a failed scan
func (w *Thread) scan(ctx context.Context, source model.Source, scanSource bool) error {
	directoryCache := make(map[string]uint64)
	dataset := *source.Dataset
	var remaining = newRemain()
	var remainingParts []model.ItemPart
	err := w.dbNoContext.Joins("Item").
		Where("source_id = ? AND item_parts.chunk_id is null", source.ID).
		Order("item_parts.id asc").
>>>>>>> 186c2c30
		Find(&remainingParts).Error
	if err != nil {
		return err
	}
	w.logger.With("remaining", len(remainingParts)).Info("remaining files")
	remaining.add(remainingParts)

	if !scanSource {
<<<<<<< HEAD
		for len(remaining.fileRanges) > 0 {
			err = w.chunkOnce(source, dataset, remaining)
=======
		for len(remaining.itemParts) > 0 {
			err = w.chunkOnce(ctx, source, dataset, remaining)
>>>>>>> 186c2c30
			if err != nil {
				return errors.Wrap(err, "failed to save chunking")
			}
		}
		return nil
	}

	sourceScanner, err := w.datasourceHandlerResolver.Resolve(ctx, source)
	if err != nil {
		return errors.Wrap(err, "failed to get source scanner")
	}
	entryChan := sourceScanner.Scan(ctx, "", source.LastScannedPath)
	for entry := range entryChan {
		if entry.Error != nil {
			w.logger.Errorw("failed to scan", "error", entry.Error)
			continue
		}

<<<<<<< HEAD
		file, fileRanges, err := datasource.PushFile(ctx, w.db, entry.Info, source, dataset, w.directoryCache)
=======
		item, itemParts, err := datasource.PushItem(ctx, w.dbNoContext, entry.Info, source, dataset, directoryCache)
>>>>>>> 186c2c30
		if err != nil {
			return errors.Wrap(err, "failed to push file")
		}
		if file == nil {
			w.logger.Infow("file already exists", "path", entry.Info.Remote())
			continue
		}
<<<<<<< HEAD
		err = database.DoRetry(func() error {
			return w.db.Model(&model.Source{}).Where("id = ?", source.ID).
				Update("last_scanned_path", file.Path).Error
=======
		err = database.DoRetry(ctx, func() error {
			return w.dbNoContext.Model(&model.Source{}).Where("id = ?", source.ID).
				Update("last_scanned_path", item.Path).Error
>>>>>>> 186c2c30
		})
		if err != nil {
			return errors.Wrap(err, "failed to update last scanned path")
		}

		remaining.add(fileRanges)
		for remaining.carSize >= dataset.MaxSize {
			err = w.chunkOnce(ctx, source, dataset, remaining)
			if err != nil {
				return errors.Wrap(err, "failed to save chunking")
			}
		}
	}

<<<<<<< HEAD
	for len(remaining.fileRanges) > 0 {
		err = w.chunkOnce(source, dataset, remaining)
=======
	for len(remaining.itemParts) > 0 {
		err = w.chunkOnce(ctx, source, dataset, remaining)
>>>>>>> 186c2c30
		if err != nil {
			return errors.Wrap(err, "failed to save chunking")
		}
	}
	return nil
}

func (w *Thread) chunkOnce(
	ctx context.Context,
	source model.Source,
	dataset model.Dataset,
	remaining *remain,
) error {
	// If everything fit, create a pack job. Usually this is the case for the last pack job
	if remaining.carSize <= dataset.MaxSize {
<<<<<<< HEAD
		w.logger.Debugw("creating pack job", "size", remaining.carSize)
		_, err := datasource.CreatePackJobHandler(w.db, strconv.FormatUint(uint64(source.ID), 10), datasource.PackJobRequest{
			FileIDs: remaining.itemIDs(),
=======
		w.logger.Debugw("creating chunk", "size", remaining.carSize)
		_, err := datasource.ChunkHandler(ctx, w.dbNoContext, strconv.FormatUint(uint64(source.ID), 10), datasource.ChunkRequest{
			ItemIDs: remaining.itemIDs(),
>>>>>>> 186c2c30
		})

		if err != nil {
			return errors.Wrap(err, "failed to create pack job")
		}
		remaining.reset()
		return nil
	}
	// size > maxSize, first, find the first file that makes it larger than maxSize
	s := remaining.carSize
	si := len(remaining.fileRanges) - 1
	for si >= 0 {
		s -= toCarSize(remaining.fileRanges[si].Length)
		if s <= dataset.MaxSize {
			break
		}
		si--
	}

	// In case si == 0, this is the case where a single file is more than sector size for encryption
	// We will allow a single file to be more than sector size and handle it later during packing
	if si == 0 {
		si = 1
		s += toCarSize(remaining.fileRanges[0].Length)
	}

	// create a pack job for [0:si)
	w.logger.Debugw("creating pack job", "size", s)

	fileRangeIDs := underscore.Map(remaining.fileRanges[:si], func(file model.FileRange) uint64 {
		return file.ID
	})
<<<<<<< HEAD
	_, err := datasource.CreatePackJobHandler(w.db, strconv.FormatUint(uint64(source.ID), 10), datasource.PackJobRequest{
		FileIDs: fileRangeIDs,
=======
	_, err := datasource.ChunkHandler(ctx, w.dbNoContext, strconv.FormatUint(uint64(source.ID), 10), datasource.ChunkRequest{
		ItemIDs: itemPartIDs,
>>>>>>> 186c2c30
	})
	if err != nil {
		return errors.Wrap(err, "failed to create pack job")
	}
	remaining.fileRanges = remaining.fileRanges[si:]
	remaining.carSize = remaining.carSize - s + carHeaderSize
	return nil
}

type remain struct {
	itemParts []model.ItemPart
	carSize   int64
}

const carHeaderSize = 59

func newRemain() *remain {
	return &remain{
		itemParts: make([]model.ItemPart, 0),
		// Some buffer for header
		carSize: carHeaderSize,
	}
}

func (r *remain) add(itemParts []model.ItemPart) {
	r.itemParts = append(r.itemParts, itemParts...)
	for _, itemPart := range itemParts {
		r.carSize += toCarSize(itemPart.Length)
	}
}

func (r *remain) reset() {
	r.itemParts = make([]model.ItemPart, 0)
	r.carSize = carHeaderSize
}

func (r *remain) itemIDs() []uint64 {
	return underscore.Map(r.itemParts, func(itemPart model.ItemPart) uint64 {
		return itemPart.ID
	})
}

func toCarSize(size int64) int64 {
	out := size
	nBlocks := size / 1024 / 1024
	if size%(1024*1024) != 0 {
		nBlocks++
	}

	// For each block, we need to add the bytes for the CID as well as varint
	out += nBlocks * (36 + 9)

	// For every 256 blocks, we need to add another block.
	// The block stores up to 256 CIDs and integers, estimate it to be 12kb
	if nBlocks > 1 {
		out += (((nBlocks - 1) / 256) + 1) * 12000
	}

	return out
}<|MERGE_RESOLUTION|>--- conflicted
+++ resolved
@@ -13,26 +13,15 @@
 
 // scan scans the data source and inserts the chunking strategy back to database
 // scanSource is true if the source will be actually scanned in addition to just picking up remaining ones
-<<<<<<< HEAD
 // resume is true if the scan will be resumed from the last scanned file, which is useful for resuming a failed scan
-func (w *DatasetWorkerThread) scan(ctx context.Context, source model.Source, scanSource bool) error {
-	dataset := *source.Dataset
-	var remaining = newRemain()
-	var remainingParts []model.FileRange
-	err := w.db.Joins("File").
-		Where("source_id = ? AND file_ranges.packing_manifest_id is null", source.ID).
-		Order("file_ranges.id asc").
-=======
-// resume is true if the scan will be resumed from the last scanned item, which is useful for resuming a failed scan
 func (w *Thread) scan(ctx context.Context, source model.Source, scanSource bool) error {
 	directoryCache := make(map[string]uint64)
 	dataset := *source.Dataset
 	var remaining = newRemain()
-	var remainingParts []model.ItemPart
-	err := w.dbNoContext.Joins("Item").
-		Where("source_id = ? AND item_parts.chunk_id is null", source.ID).
-		Order("item_parts.id asc").
->>>>>>> 186c2c30
+	var remainingParts []model.FileRange
+	err := w.dbNoContext.Joins("File").
+		Where("source_id = ? AND file_ranges.pack_job_id is null", source.ID).
+		Order("file_ranges.id asc").
 		Find(&remainingParts).Error
 	if err != nil {
 		return err
@@ -41,13 +30,8 @@
 	remaining.add(remainingParts)
 
 	if !scanSource {
-<<<<<<< HEAD
 		for len(remaining.fileRanges) > 0 {
-			err = w.chunkOnce(source, dataset, remaining)
-=======
-		for len(remaining.itemParts) > 0 {
 			err = w.chunkOnce(ctx, source, dataset, remaining)
->>>>>>> 186c2c30
 			if err != nil {
 				return errors.Wrap(err, "failed to save chunking")
 			}
@@ -66,11 +50,7 @@
 			continue
 		}
 
-<<<<<<< HEAD
-		file, fileRanges, err := datasource.PushFile(ctx, w.db, entry.Info, source, dataset, w.directoryCache)
-=======
-		item, itemParts, err := datasource.PushItem(ctx, w.dbNoContext, entry.Info, source, dataset, directoryCache)
->>>>>>> 186c2c30
+		file, fileRanges, err := datasource.PushFile(ctx, w.dbNoContext, entry.Info, source, dataset, directoryCache)
 		if err != nil {
 			return errors.Wrap(err, "failed to push file")
 		}
@@ -78,15 +58,9 @@
 			w.logger.Infow("file already exists", "path", entry.Info.Remote())
 			continue
 		}
-<<<<<<< HEAD
-		err = database.DoRetry(func() error {
-			return w.db.Model(&model.Source{}).Where("id = ?", source.ID).
-				Update("last_scanned_path", file.Path).Error
-=======
 		err = database.DoRetry(ctx, func() error {
 			return w.dbNoContext.Model(&model.Source{}).Where("id = ?", source.ID).
-				Update("last_scanned_path", item.Path).Error
->>>>>>> 186c2c30
+				Update("last_scanned_path", file.Path).Error
 		})
 		if err != nil {
 			return errors.Wrap(err, "failed to update last scanned path")
@@ -101,13 +75,8 @@
 		}
 	}
 
-<<<<<<< HEAD
 	for len(remaining.fileRanges) > 0 {
-		err = w.chunkOnce(source, dataset, remaining)
-=======
-	for len(remaining.itemParts) > 0 {
 		err = w.chunkOnce(ctx, source, dataset, remaining)
->>>>>>> 186c2c30
 		if err != nil {
 			return errors.Wrap(err, "failed to save chunking")
 		}
@@ -123,15 +92,9 @@
 ) error {
 	// If everything fit, create a pack job. Usually this is the case for the last pack job
 	if remaining.carSize <= dataset.MaxSize {
-<<<<<<< HEAD
 		w.logger.Debugw("creating pack job", "size", remaining.carSize)
-		_, err := datasource.CreatePackJobHandler(w.db, strconv.FormatUint(uint64(source.ID), 10), datasource.PackJobRequest{
+		_, err := datasource.CreatePackJobHandler(ctx, w.dbNoContext, strconv.FormatUint(uint64(source.ID), 10), datasource.CreatePackJobRequest{
 			FileIDs: remaining.itemIDs(),
-=======
-		w.logger.Debugw("creating chunk", "size", remaining.carSize)
-		_, err := datasource.ChunkHandler(ctx, w.dbNoContext, strconv.FormatUint(uint64(source.ID), 10), datasource.ChunkRequest{
-			ItemIDs: remaining.itemIDs(),
->>>>>>> 186c2c30
 		})
 
 		if err != nil {
@@ -164,13 +127,8 @@
 	fileRangeIDs := underscore.Map(remaining.fileRanges[:si], func(file model.FileRange) uint64 {
 		return file.ID
 	})
-<<<<<<< HEAD
-	_, err := datasource.CreatePackJobHandler(w.db, strconv.FormatUint(uint64(source.ID), 10), datasource.PackJobRequest{
+	_, err := datasource.CreatePackJobHandler(ctx, w.dbNoContext, strconv.FormatUint(uint64(source.ID), 10), datasource.CreatePackJobRequest{
 		FileIDs: fileRangeIDs,
-=======
-	_, err := datasource.ChunkHandler(ctx, w.dbNoContext, strconv.FormatUint(uint64(source.ID), 10), datasource.ChunkRequest{
-		ItemIDs: itemPartIDs,
->>>>>>> 186c2c30
 	})
 	if err != nil {
 		return errors.Wrap(err, "failed to create pack job")
@@ -181,34 +139,34 @@
 }
 
 type remain struct {
-	itemParts []model.ItemPart
-	carSize   int64
+	fileRanges []model.FileRange
+	carSize    int64
 }
 
 const carHeaderSize = 59
 
 func newRemain() *remain {
 	return &remain{
-		itemParts: make([]model.ItemPart, 0),
+		fileRanges: make([]model.FileRange, 0),
 		// Some buffer for header
 		carSize: carHeaderSize,
 	}
 }
 
-func (r *remain) add(itemParts []model.ItemPart) {
-	r.itemParts = append(r.itemParts, itemParts...)
+func (r *remain) add(itemParts []model.FileRange) {
+	r.fileRanges = append(r.fileRanges, itemParts...)
 	for _, itemPart := range itemParts {
 		r.carSize += toCarSize(itemPart.Length)
 	}
 }
 
 func (r *remain) reset() {
-	r.itemParts = make([]model.ItemPart, 0)
+	r.fileRanges = make([]model.FileRange, 0)
 	r.carSize = carHeaderSize
 }
 
 func (r *remain) itemIDs() []uint64 {
-	return underscore.Map(r.itemParts, func(itemPart model.ItemPart) uint64 {
+	return underscore.Map(r.fileRanges, func(itemPart model.FileRange) uint64 {
 		return itemPart.ID
 	})
 }
