--- conflicted
+++ resolved
@@ -15,12 +15,9 @@
 	"github.com/data-preservation-programs/singularity/handler"
 	"github.com/data-preservation-programs/singularity/handler/dataset"
 	"github.com/data-preservation-programs/singularity/handler/datasource"
-<<<<<<< HEAD
+	"github.com/data-preservation-programs/singularity/handler/datasource/inspect"
 	"github.com/data-preservation-programs/singularity/handler/deal/schedule"
 	"github.com/data-preservation-programs/singularity/handler/wallet"
-=======
-	"github.com/data-preservation-programs/singularity/handler/datasource/inspect"
->>>>>>> a3e1aad1
 	"github.com/stretchr/testify/require"
 )
 
@@ -97,37 +94,6 @@
 		// get file
 		returnedFile, err := client.GetFile(ctx, fileA.ID)
 		require.NoError(t, err)
-<<<<<<< HEAD
-		require.Equal(t, file.Path, returnedFile.Path)
-
-		// import wallet
-		key := "7b2254797065223a22736563703235366b31222c22507269766174654b6579223a226b35507976337148327349586343595a58594f5775453149326e32554539436861556b6c4e36695a5763453d227d"
-		wallet, err := client.ImportWallet(ctx, wallet.ImportRequest{
-			PrivateKey: key,
-		})
-		require.NoError(t, err)
-
-		// add to dataset
-		_, err = client.AddWalletToDataset(ctx, "test", wallet.ID)
-		require.NoError(t, err)
-
-		// create schedule
-		_, err = client.CreateSchedule(ctx, schedule.CreateRequest{
-			DatasetName:        "test",
-			StartDelay:         "72h",
-			Duration:           "2400h",
-			TotalDealSize:      "100TiB",
-			ScheduleDealSize:   "100TiB",
-			MaxPendingDealSize: "100TiB",
-			Provider:           "f01",
-		})
-		require.NoError(t, err)
-
-		// list schedules
-		schedules, err := client.ListSchedules(ctx)
-		require.NoError(t, err)
-		require.Len(t, schedules, 1)
-=======
 		require.Equal(t, fileA.Path, returnedFile.Path)
 
 		// push another file
@@ -160,6 +126,33 @@
 		require.NoError(t, err)
 
 		require.Len(t, packJobs, 1)
->>>>>>> a3e1aad1
+
+		// import wallet
+		key := "7b2254797065223a22736563703235366b31222c22507269766174654b6579223a226b35507976337148327349586343595a58594f5775453149326e32554539436861556b6c4e36695a5763453d227d"
+		wallet, err := client.ImportWallet(ctx, wallet.ImportRequest{
+			PrivateKey: key,
+		})
+		require.NoError(t, err)
+
+		// add to dataset
+		_, err = client.AddWalletToDataset(ctx, "test", wallet.ID)
+		require.NoError(t, err)
+
+		// create schedule
+		_, err = client.CreateSchedule(ctx, schedule.CreateRequest{
+			DatasetName:        "test",
+			StartDelay:         "72h",
+			Duration:           "2400h",
+			TotalDealSize:      "100TiB",
+			ScheduleDealSize:   "100TiB",
+			MaxPendingDealSize: "100TiB",
+			Provider:           "f01",
+		})
+		require.NoError(t, err)
+
+		// list schedules
+		schedules, err := client.ListSchedules(ctx)
+		require.NoError(t, err)
+		require.Len(t, schedules, 1)
 	})
 }