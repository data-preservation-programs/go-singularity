--- conflicted
+++ resolved
@@ -34,13 +34,9 @@
 
 	ListPreparationSchedules(params *ListPreparationSchedulesParams, opts ...ClientOption) (*ListPreparationSchedulesOK, error)
 
-<<<<<<< HEAD
+	ListSchedules(params *ListSchedulesParams, opts ...ClientOption) (*ListSchedulesOK, error)
+
 	PatchScheduleScheduleID(params *PatchScheduleScheduleIDParams, opts ...ClientOption) (*PatchScheduleScheduleIDOK, error)
-
-	PostSchedule(params *PostScheduleParams, opts ...ClientOption) (*PostScheduleOK, error)
-=======
-	ListSchedules(params *ListSchedulesParams, opts ...ClientOption) (*ListSchedulesOK, error)
->>>>>>> 8e01c87d
 
 	PauseSchedule(params *PauseScheduleParams, opts ...ClientOption) (*PauseScheduleOK, error)
 
@@ -128,7 +124,44 @@
 }
 
 /*
-<<<<<<< HEAD
+ListSchedules lists all deal making schedules
+*/
+func (a *Client) ListSchedules(params *ListSchedulesParams, opts ...ClientOption) (*ListSchedulesOK, error) {
+	// TODO: Validate the params before sending
+	if params == nil {
+		params = NewListSchedulesParams()
+	}
+	op := &runtime.ClientOperation{
+		ID:                 "ListSchedules",
+		Method:             "GET",
+		PathPattern:        "/schedules",
+		ProducesMediaTypes: []string{"application/json"},
+		ConsumesMediaTypes: []string{"application/json"},
+		Schemes:            []string{"http"},
+		Params:             params,
+		Reader:             &ListSchedulesReader{formats: a.formats},
+		Context:            params.Context,
+		Client:             params.HTTPClient,
+	}
+	for _, opt := range opts {
+		opt(op)
+	}
+
+	result, err := a.transport.Submit(op)
+	if err != nil {
+		return nil, err
+	}
+	success, ok := result.(*ListSchedulesOK)
+	if ok {
+		return success, nil
+	}
+	// unexpected success response
+	// safeguard: normally, absent a default response, unknown success responses return an error above: so this is a codegen issue
+	msg := fmt.Sprintf("unexpected success response for ListSchedules: API contract not enforced by server. Client expected to get an error, but got: %T", result)
+	panic(msg)
+}
+
+/*
 PatchScheduleScheduleID updates a schedule
 
 Update a schedule
@@ -165,49 +198,6 @@
 	// unexpected success response
 	// safeguard: normally, absent a default response, unknown success responses return an error above: so this is a codegen issue
 	msg := fmt.Sprintf("unexpected success response for PatchScheduleScheduleID: API contract not enforced by server. Client expected to get an error, but got: %T", result)
-	panic(msg)
-}
-
-/*
-PostSchedule creates a new schedule
-
-Create a new schedule
-=======
-ListSchedules lists all deal making schedules
->>>>>>> 8e01c87d
-*/
-func (a *Client) ListSchedules(params *ListSchedulesParams, opts ...ClientOption) (*ListSchedulesOK, error) {
-	// TODO: Validate the params before sending
-	if params == nil {
-		params = NewListSchedulesParams()
-	}
-	op := &runtime.ClientOperation{
-		ID:                 "ListSchedules",
-		Method:             "GET",
-		PathPattern:        "/schedules",
-		ProducesMediaTypes: []string{"application/json"},
-		ConsumesMediaTypes: []string{"application/json"},
-		Schemes:            []string{"http"},
-		Params:             params,
-		Reader:             &ListSchedulesReader{formats: a.formats},
-		Context:            params.Context,
-		Client:             params.HTTPClient,
-	}
-	for _, opt := range opts {
-		opt(op)
-	}
-
-	result, err := a.transport.Submit(op)
-	if err != nil {
-		return nil, err
-	}
-	success, ok := result.(*ListSchedulesOK)
-	if ok {
-		return success, nil
-	}
-	// unexpected success response
-	// safeguard: normally, absent a default response, unknown success responses return an error above: so this is a codegen issue
-	msg := fmt.Sprintf("unexpected success response for ListSchedules: API contract not enforced by server. Client expected to get an error, but got: %T", result)
 	panic(msg)
 }
 
