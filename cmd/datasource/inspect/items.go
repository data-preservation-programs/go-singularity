package inspect

import (
	"github.com/data-preservation-programs/singularity/cmd/cliutil"
	"github.com/data-preservation-programs/singularity/database"
	"github.com/data-preservation-programs/singularity/handler/datasource/inspect"
	"github.com/urfave/cli/v2"
)

var FilesCmd = &cli.Command{
	Name:        "files",
	Usage:       "Get all file details of a data source",
	ArgsUsage:   "<source_id>",
	Description: "This command will list all files in a data source. This may be very large list.",
	Action: func(c *cli.Context) error {
		db, closer, err := database.OpenFromCLI(c)
		if err != nil {
			return err
		}
		defer closer.Close()
<<<<<<< HEAD
		result, err := inspect.GetSourceFilesHandler(
=======
		result, err := inspect.GetSourceItemsHandler(
			c.Context,
>>>>>>> 186c2c30
			db,
			c.Args().Get(0),
		)
		if err != nil {
			return err
		}

		cliutil.PrintToConsole(result, c.Bool("json"), nil)
		return nil
	},
}<|MERGE_RESOLUTION|>--- conflicted
+++ resolved
@@ -18,12 +18,8 @@
 			return err
 		}
 		defer closer.Close()
-<<<<<<< HEAD
 		result, err := inspect.GetSourceFilesHandler(
-=======
-		result, err := inspect.GetSourceItemsHandler(
 			c.Context,
->>>>>>> 186c2c30
 			db,
 			c.Args().Get(0),
 		)
