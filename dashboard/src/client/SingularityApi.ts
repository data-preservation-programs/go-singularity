--- conflicted
+++ resolved
@@ -36,8 +36,7 @@
    */
   maxSize?: string;
   /** Name of the preparation */
-<<<<<<< HEAD
-  name?: string;
+  name: string;
   /**
    * Whether to disable maintaining folder dag structure for the sources. If disabled, DagGen will not be possible and folders will not have an associated CID.
    * @default false
@@ -48,9 +47,6 @@
    * @default false
    */
   noInline?: boolean;
-=======
-  name: string;
->>>>>>> 0b33cc65
   /** Name of Output storage systems to be used for the output */
   outputStorages?: string[];
   /** Target piece size of the CAR files used for piece commitment calculation */
