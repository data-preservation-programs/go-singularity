package model

import (
	"context"
	"strconv"
	"strings"
	"time"

	"github.com/cockroachdb/errors"
	"github.com/ipfs/go-cid"
	"gorm.io/gorm"
)

type Worker struct {
	ID            string     `gorm:"primaryKey"    json:"id"`
	LastHeartbeat time.Time  `json:"lastHeartbeat"`
	Hostname      string     `json:"hostname"`
	Type          WorkerType `json:"type"`
}

type Global struct {
	Key   string `gorm:"primaryKey" json:"key"`
	Value string `json:"value"`
}

type PreparationID uint32

// Preparation is a data preparation definition that can attach multiple source storages and up to one output storage.
type Preparation struct {
<<<<<<< HEAD
	ID                uint32    `gorm:"primaryKey"        json:"id"`
	Name              string    `gorm:"unique"            json:"name"`
	CreatedAt         time.Time `json:"createdAt"         table:"verbose;format:2006-01-02 15:04:05"`
	UpdatedAt         time.Time `json:"updatedAt"         table:"verbose;format:2006-01-02 15:04:05"`
	DeleteAfterExport bool      `json:"deleteAfterExport"` // DeleteAfterExport is a flag that indicates whether the source files should be deleted after export.
	MaxSize           int64     `json:"maxSize"`
	PieceSize         int64     `json:"pieceSize"`
	NoInline          bool      `json:"noInline"`
	NoDag             bool      `json:"noDag"`
=======
	ID                PreparationID `gorm:"primaryKey"        json:"id"`
	Name              string        `gorm:"unique"            json:"name"`
	CreatedAt         time.Time     `json:"createdAt"         table:"verbose;format:2006-01-02 15:04:05"`
	UpdatedAt         time.Time     `json:"updatedAt"         table:"verbose;format:2006-01-02 15:04:05"`
	DeleteAfterExport bool          `json:"deleteAfterExport"` // DeleteAfterExport is a flag that indicates whether the source files should be deleted after export.
	MaxSize           int64         `json:"maxSize"`
	PieceSize         int64         `json:"pieceSize"`
>>>>>>> 0b33cc65

	// Associations
	Wallets        []Wallet  `gorm:"many2many:wallet_assignments"                             json:"wallets,omitempty"        swaggerignore:"true"                   table:"expand"`
	SourceStorages []Storage `gorm:"many2many:source_attachments;constraint:OnDelete:CASCADE" json:"sourceStorages,omitempty" table:"expand;header:Source Storages:"`
	OutputStorages []Storage `gorm:"many2many:output_attachments;constraint:OnDelete:CASCADE" json:"outputStorages,omitempty" table:"expand;header:Output Storages:"`
}

func (s *Preparation) FindByIDOrName(db *gorm.DB, name string, preloads ...string) error {
	id, err := strconv.ParseUint(name, 10, 32)
	if err == nil {
		for _, preload := range preloads {
			db = db.Preload(preload)
		}
		return db.First(s, id).Error
	} else {
		for _, preload := range preloads {
			db = db.Preload(preload)
		}
		return db.Where("name = ?", name).First(s).Error
	}
}

type StorageID uint32

// Storage is a storage system definition that can be used as either source or output of a Preparation.
type Storage struct {
	ID        StorageID `gorm:"primaryKey" json:"id"`
	Name      string    `gorm:"unique"     json:"name"`
	CreatedAt time.Time `json:"createdAt"  table:"verbose;format:2006-01-02 15:04:05"`
	UpdatedAt time.Time `json:"updatedAt"  table:"verbose;format:2006-01-02 15:04:05"`
	Type      string    `json:"type"`
	Path      string    `json:"path"`                                                                  // Path is the path to the storage root.
	Config    ConfigMap `gorm:"type:JSON"  json:"config"                              table:"verbose"` // Config is a map of key-value pairs that can be used to store RClone options.

	// Associations
	PreparationsAsSource []Preparation `gorm:"many2many:source_attachments;constraint:OnDelete:CASCADE" json:"preparationsAsSource,omitempty" table:"expand;header:As Source: "`
	PreparationsAsOutput []Preparation `gorm:"many2many:output_attachments;constraint:OnDelete:CASCADE" json:"preparationsAsOutput,omitempty" table:"expand;header:As Output: "`
	// For Cbor marshalling
	_ struct{} `cbor:",toarray"                                                               json:"-"                          swaggerignore:"true"`
}

func (s *Storage) FindByIDOrName(db *gorm.DB, name string, preloads ...string) error {
	id, err := strconv.ParseUint(name, 10, 32)
	if err == nil {
		for _, preload := range preloads {
			db = db.Preload(preload)
		}
		return db.First(s, id).Error
	} else {
		for _, preload := range preloads {
			db = db.Preload(preload)
		}
		return db.Where("name = ?", name).First(s).Error
	}
}

type SourceAttachmentID uint32

// SourceAttachment is a link between a Preparation and a Storage that is used as a source.
type SourceAttachment struct {
	ID SourceAttachmentID `gorm:"primaryKey" json:"id"`

	// Associations
	PreparationID   PreparationID `gorm:"uniqueIndex:prep_source"                              json:"preparationId"`
	Preparation     *Preparation  `gorm:"foreignKey:PreparationID;constraint:OnDelete:CASCADE" json:"preparation,omitempty" swaggerignore:"true"`
	StorageID       StorageID     `gorm:"uniqueIndex:prep_source"                              json:"storageId"`
	Storage         *Storage      `gorm:"foreignKey:StorageID;constraint:OnDelete:CASCADE"     json:"storage,omitempty"     swaggerignore:"true"`
	LastScannedPath string        `json:"lastScannedPath"`
}

func (s *SourceAttachment) FindByPreparationAndSource(db *gorm.DB, preparation string, source string) error {
	var prep Preparation
	err := prep.FindByIDOrName(db, preparation)
	if err != nil {
		return errors.WithStack(err)
	}

	var storage Storage
	err = storage.FindByIDOrName(db, source)
	if err != nil {
		return errors.WithStack(err)
	}

	err = db.Where("preparation_id = ? AND storage_id = ?", prep.ID, storage.ID).First(s).Error
	if err != nil {
		return errors.WithStack(err)
	}

	s.Preparation = &prep
	s.Storage = &storage
	return nil
}

func (s *SourceAttachment) RootDirectoryCID(ctx context.Context, db *gorm.DB) (cid.Cid, error) {
	db = db.WithContext(ctx)
	var root Directory
	err := db.Select("cid").Where("attachment_id = ? AND parent_id is null", s.ID).First(&root).Error
	return cid.Cid(root.CID), errors.WithStack(err)
}

func (s *SourceAttachment) RootDirectoryID(ctx context.Context, db *gorm.DB) (DirectoryID, error) {
	db = db.WithContext(ctx)
	var root Directory
	err := db.Select("id").Where("attachment_id = ? AND parent_id is null", s.ID).First(&root).Error
	return root.ID, errors.WithStack(err)
}

type OutputAttachmentID uint32

// OutputAttachment is a link between a Preparation and a Storage that is used as an output.
type OutputAttachment struct {
	ID OutputAttachmentID `gorm:"primaryKey" json:"id"`

	// Associations
	PreparationID PreparationID `gorm:"uniqueIndex:prep_output"                              json:"preparationId"`
	Preparation   *Preparation  `gorm:"foreignKey:PreparationID;constraint:OnDelete:CASCADE" json:"preparation,omitempty" swaggerignore:"true"`
	StorageID     StorageID     `gorm:"uniqueIndex:prep_output"                              json:"storageId"`
	Storage       *Storage      `gorm:"foreignKey:StorageID;constraint:OnDelete:CASCADE"     json:"storage,omitempty"     swaggerignore:"true"`
}

type JobID uint64

// Job is a job that is executed by a worker.
// The composite index on Type and State is used to find jobs that are ready to be executed.
type Job struct {
	ID              JobID    `gorm:"primaryKey"           json:"id"`
	Type            JobType  `gorm:"index:job_type_state" json:"type"`
	State           JobState `gorm:"index:job_type_state" json:"state"`
	ErrorMessage    string   `json:"errorMessage"`
	ErrorStackTrace string   `json:"errorStackTrace"      table:"verbose"`

	// Associations
	WorkerID     *string            `gorm:"size:63"                                                        json:"workerId,omitempty"`
	Worker       *Worker            `gorm:"foreignKey:WorkerID;references:ID;constraint:OnDelete:SET NULL" json:"worker,omitempty"     swaggerignore:"true" table:"verbose;expand"`
	AttachmentID SourceAttachmentID `json:"attachmentId"                                                   table:"verbose"`
	Attachment   *SourceAttachment  `gorm:"foreignKey:AttachmentID;constraint:OnDelete:CASCADE"            json:"attachment,omitempty" swaggerignore:"true" table:"expand"`
	FileRanges   []FileRange        `gorm:"foreignKey:JobID;constraint:OnDelete:SET NULL"                  json:"fileRanges,omitempty" swaggerignore:"true" table:"-"`
}

type FileID uint64

// File makes a reference to the source storage file, e.g., a local file.
// The index on Path is used as part of scanning to find existing file and add new versions.
// The index on DirectoryID is used to find all files in a directory.
type File struct {
	ID               FileID `gorm:"primaryKey"                     json:"id"`
	CID              CID    `gorm:"column:cid;type:bytes;size:255" json:"cid"  swaggertype:"string"` // CID is the CID of the file.
	Path             string `gorm:"index"                          json:"path"`                      // Path is the relative path to the file inside the storage.
	Hash             string `json:"hash"`                                                            // Hash is the hash of the file.
	Size             int64  `json:"size"`                                                            // Size is the size of the file in bytes.
	LastModifiedNano int64  `json:"lastModifiedNano"`

	// Associations
	AttachmentID SourceAttachmentID `json:"attachmentId"`
	Attachment   *SourceAttachment  `gorm:"foreignKey:AttachmentID;constraint:OnDelete:CASCADE" json:"attachment,omitempty" swaggerignore:"true"`
	DirectoryID  *DirectoryID       `gorm:"index"                                               json:"directoryId"`
	Directory    *Directory         `gorm:"foreignKey:DirectoryID;constraint:OnDelete:CASCADE"  json:"directory,omitempty"  swaggerignore:"true"`
	FileRanges   []FileRange        `gorm:"constraint:OnDelete:CASCADE"                         json:"fileRanges,omitempty"`

	// For Cbor marshalling
	_ struct{} `cbor:",toarray"                                                  json:"-"                    swaggerignore:"true"`
}

func (i File) FileName() string {
	return i.Path[strings.LastIndex(i.Path, "/")+1:]
}

type DirectoryID uint64

// Directory is a link between parent and child directories.
// The index on AttachmentID and ParentID is used to find all root directories, as well as all directories in a directory.
type Directory struct {
	ID       DirectoryID `gorm:"primaryKey"            json:"id"`
	CID      CID         `gorm:"column:cid;type:bytes" json:"cid" swaggertype:"string"` // CID is the CID of the directory.
	Data     []byte      `gorm:"column:data"           json:"-"   swaggerignore:"true"` // Data is the serialized directory data.
	Name     string      `json:"name"`                                                  // Name is the name of the directory.
	Exported bool        `json:"exported"`                                              // Exported is a flag that indicates whether the directory has been exported to the DAG.

	// Associations
	AttachmentID SourceAttachmentID `gorm:"index:directory_source_parent"                       json:"attachmentId"`
	Attachment   *SourceAttachment  `gorm:"foreignKey:AttachmentID;constraint:OnDelete:CASCADE" json:"attachment,omitempty" swaggerignore:"true"`
	ParentID     *DirectoryID       `gorm:"index:directory_source_parent"                       json:"parentId"`
	Parent       *Directory         `gorm:"foreignKey:ParentID;constraint:OnDelete:CASCADE"     json:"parent,omitempty"     swaggerignore:"true"`
}

type FileRangeID uint64

// FileRange is a range of bytes inside File.
// The index on FileID is used to find all FileRange in a file.
// The index on JobID is used to find all FileRange in a job.
type FileRange struct {
	ID     FileRangeID `gorm:"primaryKey"            json:"id"`
	Offset int64       `json:"offset"`                                                // Offset is the offset of the range inside the file.
	Length int64       `json:"length"`                                                // Length is the length of the range in bytes.
	CID    CID         `gorm:"column:cid;type:bytes" json:"cid" swaggertype:"string"` // CID is the CID of the range.

	// Associations
	JobID  *JobID `gorm:"index"                                         json:"jobId"`
	Job    *Job   `gorm:"foreignKey:JobID;constraint:OnDelete:SET NULL" json:"job,omitempty"  swaggerignore:"true"`
	FileID FileID `gorm:"index"                                         json:"fileId"`
	File   *File  `gorm:"foreignKey:FileID;constraint:OnDelete:CASCADE" json:"file,omitempty" swaggerignore:"true"`
}

type CarID uint32

// Car makes a reference to a CAR file that has been potentially exported to the disk.
// In the case of inline preparation, the path may be empty so the Car should be constructed
// on the fly using CarBlock.
// The index on PieceCID is to find all CARs that can matches the PieceCID
type Car struct {
	ID          CarID      `gorm:"primaryKey"                                        json:"id"                                  table:"verbose"`
	CreatedAt   time.Time  `json:"createdAt"                                         table:"verbose;format:2006-01-02 15:04:05"`
	PieceCID    CID        `gorm:"column:piece_cid;index;type:bytes;size:255"        json:"pieceCid"                            swaggertype:"string"`
	PieceSize   int64      `json:"pieceSize"`
	RootCID     CID        `gorm:"column:root_cid;type:bytes"                        json:"rootCid"                             swaggertype:"string"`
	FileSize    int64      `json:"fileSize"`
	StorageID   *StorageID `json:"storageId"                                         table:"verbose"`
	Storage     *Storage   `gorm:"foreignKey:StorageID;constraint:OnDelete:SET NULL" json:"storage,omitempty"                   swaggerignore:"true" table:"expand"`
	StoragePath string     `json:"storagePath"` // StoragePath is the path to the CAR file inside the storage. If the StorageID is nil but StoragePath is not empty, it means the CAR file is stored at the local absolute path.
	NumOfFiles  int64      `json:"numOfFiles"                                        table:"verbose"`

	// Association
	PreparationID PreparationID       `json:"preparationId"                                        table:"-"`
	Preparation   *Preparation        `gorm:"foreignKey:PreparationID;constraint:OnDelete:CASCADE" json:"preparation,omitempty" swaggerignore:"true" table:"-"`
	AttachmentID  *SourceAttachmentID `json:"attachmentId"                                         table:"-"`
	Attachment    *SourceAttachment   `gorm:"foreignKey:AttachmentID;constraint:OnDelete:CASCADE"  json:"attachment,omitempty"  swaggerignore:"true" table:"-"`
	JobID         *JobID              `json:"jobId,omitempty"                                      table:"-"`
	Job           *Job                `gorm:"foreignKey:JobID;constraint:OnDelete:SET NULL"        json:"job,omitempty"         swaggerignore:"true" table:"-"`

	// For Cbor marshalling
	_ struct{} `cbor:",toarray"                                                  json:"-"                    swaggerignore:"true"`
}

type CarBlockID uint64

// CarBlock tells us the CIDs of all blocks inside a Car and the offset of those blocks.
// From this table we can determine how to get the block by CID from a Car.
// Or we can determine how to assemble a CAR file from blocks from File.
// It is also possible to get all Car that are associated with File.
// The index on CarID is used to find all blocks in a Car.
// The index on CID is used to find a specific block with CID.
type CarBlock struct {
	ID             CarBlockID `gorm:"primaryKey"                           json:"id"`
	CID            CID        `gorm:"index;column:cid;type:bytes;size:255" json:"cid" swaggertype:"string"` // CID is the CID of the block.
	CarOffset      int64      `json:"carOffset"`                                                            // Offset of the block in the Car
	CarBlockLength int32      `json:"carBlockLength"`                                                       // Length of the block in the Car, including varint, CID and raw block
	Varint         []byte     `json:"varint"`                                                               // Varint is the varint that represents the length of the block and the CID.
	RawBlock       []byte     `json:"rawBlock"`                                                             // Raw block
	FileOffset     int64      `json:"fileOffset"`                                                           // Offset of the block in the File

	// Internal Caching
	blockLength int32 // Block length in bytes

	// Associations
	CarID  CarID   `gorm:"index"                                         json:"carId"`
	Car    *Car    `gorm:"foreignKey:CarID;constraint:OnDelete:CASCADE"  json:"car,omitempty"  swaggerignore:"true"`
	FileID *FileID `json:"fileId"`
	File   *File   `gorm:"foreignKey:FileID;constraint:OnDelete:CASCADE" json:"file,omitempty" swaggerignore:"true"`

	// For Cbor marshalling
	_ struct{} `cbor:",toarray"                                                  json:"-"                    swaggerignore:"true"`
}

// BlockLength computes and returns the length of the block data in bytes.
// If the block length has already been calculated and stored, it returns the stored value.
// Otherwise, it calculates the block length based on the raw block data if it is available,
// or by subtracting the CID byte length and varint length from the total CarBlock length.
//
// Returns:
//   - An int32 representing the length of the block data in bytes.
func (c CarBlock) BlockLength() int32 {
	if c.blockLength != 0 {
		return c.blockLength
	}

	if c.RawBlock != nil {
		c.blockLength = int32(len(c.RawBlock))
	} else {
		c.blockLength = c.CarBlockLength - int32(cid.Cid(c.CID).ByteLen()) - int32(len(c.Varint))
	}

	return c.blockLength
}<|MERGE_RESOLUTION|>--- conflicted
+++ resolved
@@ -27,17 +27,6 @@
 
 // Preparation is a data preparation definition that can attach multiple source storages and up to one output storage.
 type Preparation struct {
-<<<<<<< HEAD
-	ID                uint32    `gorm:"primaryKey"        json:"id"`
-	Name              string    `gorm:"unique"            json:"name"`
-	CreatedAt         time.Time `json:"createdAt"         table:"verbose;format:2006-01-02 15:04:05"`
-	UpdatedAt         time.Time `json:"updatedAt"         table:"verbose;format:2006-01-02 15:04:05"`
-	DeleteAfterExport bool      `json:"deleteAfterExport"` // DeleteAfterExport is a flag that indicates whether the source files should be deleted after export.
-	MaxSize           int64     `json:"maxSize"`
-	PieceSize         int64     `json:"pieceSize"`
-	NoInline          bool      `json:"noInline"`
-	NoDag             bool      `json:"noDag"`
-=======
 	ID                PreparationID `gorm:"primaryKey"        json:"id"`
 	Name              string        `gorm:"unique"            json:"name"`
 	CreatedAt         time.Time     `json:"createdAt"         table:"verbose;format:2006-01-02 15:04:05"`
@@ -45,7 +34,8 @@
 	DeleteAfterExport bool          `json:"deleteAfterExport"` // DeleteAfterExport is a flag that indicates whether the source files should be deleted after export.
 	MaxSize           int64         `json:"maxSize"`
 	PieceSize         int64         `json:"pieceSize"`
->>>>>>> 0b33cc65
+	NoInline          bool          `json:"noInline"`
+	NoDag             bool          `json:"noDag"`
 
 	// Associations
 	Wallets        []Wallet  `gorm:"many2many:wallet_assignments"                             json:"wallets,omitempty"        swaggerignore:"true"                   table:"expand"`
