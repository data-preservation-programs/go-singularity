# Create a new storage which can be used as source or output

{% code fullWidth="true" %}
```
NAME:
   singularity storage create - Create a new storage which can be used as source or output

USAGE:
   singularity storage create command [command options] [arguments...]

COMMANDS:
   hdfs             Hadoop distributed file system
   local            Local Disk
   storj            Storj Decentralized Cloud Storage
   azureblob        Microsoft Azure Blob Storage
   b2               Backblaze B2
   fichier          1Fichier
   ftp              FTP
   http             HTTP
   internetarchive  Internet Archive
   koofr            Koofr, Digi Storage and other Koofr-compatible storage providers
   mega             Mega
   netstorage       Akamai NetStorage
<<<<<<< HEAD
   onedrive         Microsoft OneDrive
   oos              Oracle Cloud Infrastructure Object Storage
   opendrive        OpenDrive
   pcloud           Pcloud
   premiumizeme     premiumize.me
   putio            Put.io
=======
   opendrive        OpenDrive
>>>>>>> 2ae28a04
   qingstor         QingCloud Object Storage
   seafile          seafile
   sftp             SSH/SFTP
   sia              Sia Decentralized Cloud
   smb              SMB / CIFS
   sugarsync        Sugarsync
   uptobox          Uptobox
   webdav           WebDAV
   filefabric       Enterprise File Fabric
   oos              Oracle Cloud Infrastructure Object Storage
   s3               Amazon S3 Compliant Storage Providers including AWS, Alibaba, Ceph, China Mobile, Cloudflare, ArvanCloud, DigitalOcean, Dreamhost, Huawei OBS, IBM COS, IDrive e2, IONOS Cloud, Liara, Lyve Cloud, Minio, Netease, RackCorp, Scaleway, SeaweedFS, StackPath, Storj, Tencent COS, Qiniu and Wasabi
   swift            OpenStack Swift (Rackspace Cloud Files, Memset Memstore, OVH)
   acd              Amazon Drive
   dropbox          Dropbox
   gphotos          Google Photos
   hidrive          HiDrive
   jottacloud       Jottacloud
   mailru           Mail.ru Cloud
   onedrive         Microsoft OneDrive
   pcloud           Pcloud
   premiumizeme     premiumize.me
   putio            Put.io
   sharefile        Citrix Sharefile
   yandex           Yandex Disk
   zoho             Zoho
   box              Box
   drive            Google Drive
   gcs              Google Cloud Storage (this is not Google Drive)
   help, h          Shows a list of commands or help for one command

OPTIONS:
   --help, -h  show help
```
{% endcode %}<|MERGE_RESOLUTION|>--- conflicted
+++ resolved
@@ -21,16 +21,12 @@
    koofr            Koofr, Digi Storage and other Koofr-compatible storage providers
    mega             Mega
    netstorage       Akamai NetStorage
-<<<<<<< HEAD
    onedrive         Microsoft OneDrive
    oos              Oracle Cloud Infrastructure Object Storage
    opendrive        OpenDrive
    pcloud           Pcloud
    premiumizeme     premiumize.me
    putio            Put.io
-=======
-   opendrive        OpenDrive
->>>>>>> 2ae28a04
    qingstor         QingCloud Object Storage
    seafile          seafile
    sftp             SSH/SFTP
