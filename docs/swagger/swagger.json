--- conflicted
+++ resolved
@@ -532,11 +532,7 @@
                 }
             }
         },
-<<<<<<< HEAD
-        "/item/{id}/deals": {
-=======
         "/packjob/{id}": {
->>>>>>> a1fbb9c0
             "get": {
                 "consumes": [
                     "application/json"
@@ -547,64 +543,7 @@
                 "tags": [
                     "Data Source"
                 ],
-<<<<<<< HEAD
-                "summary": "Get all deals that have been made for an item",
-                "parameters": [
-                    {
-                        "type": "string",
-                        "description": "Source ID",
-=======
                 "summary": "Get detail of a specific pack job",
-                "parameters": [
-                    {
-                        "type": "string",
-                        "description": "Pack job ID",
->>>>>>> a1fbb9c0
-                        "name": "id",
-                        "in": "path",
-                        "required": true
-                    }
-                ],
-                "responses": {
-                    "200": {
-                        "description": "OK",
-                        "schema": {
-<<<<<<< HEAD
-                            "type": "array",
-                            "items": {
-                                "$ref": "#/definitions/model.Deal"
-                            }
-                        }
-                    },
-                    "500": {
-                        "description": "Internal Server Error",
-                        "schema": {
-                            "$ref": "#/definitions/api.HTTPError"
-=======
-                            "$ref": "#/definitions/model.PackJob"
-                        }
-                    },
-                    "500": {
-                        "description": "Internal Server Error",
-                        "schema": {
-                            "$ref": "#/definitions/api.HTTPError"
-                        }
-                    }
-                }
-            }
-        },
-        "/packjob/{id}/pack": {
-            "post": {
-                "consumes": [
-                    "application/json"
-                ],
-                "produces": [
-                    "application/json"
-                ],
-                "tags": [
-                    "Data Source"
-                ],
-                "summary": "Pack a pack job into car files",
                 "parameters": [
                     {
                         "type": "string",
@@ -615,6 +554,43 @@
                     }
                 ],
                 "responses": {
+                    "200": {
+                        "description": "OK",
+                        "schema": {
+                            "$ref": "#/definitions/model.PackJob"
+                        }
+                    },
+                    "500": {
+                        "description": "Internal Server Error",
+                        "schema": {
+                            "$ref": "#/definitions/api.HTTPError"
+                        }
+                    }
+                }
+            }
+        },
+        "/packjob/{id}/pack": {
+            "post": {
+                "consumes": [
+                    "application/json"
+                ],
+                "produces": [
+                    "application/json"
+                ],
+                "tags": [
+                    "Data Source"
+                ],
+                "summary": "Pack a pack job into car files",
+                "parameters": [
+                    {
+                        "type": "string",
+                        "description": "Pack job ID",
+                        "name": "id",
+                        "in": "path",
+                        "required": true
+                    }
+                ],
+                "responses": {
                     "201": {
                         "description": "Created",
                         "schema": {
@@ -634,7 +610,6 @@
                         "description": "Internal Server Error",
                         "schema": {
                             "type": "string"
->>>>>>> a1fbb9c0
                         }
                     }
                 }
